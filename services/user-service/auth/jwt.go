--- conflicted
+++ resolved
@@ -22,15 +22,11 @@
 	jwt.RegisteredClaims
 }
 
-<<<<<<< HEAD
-// generate new JWT TOKEN
-func GenerateJWTToken(userID int64, email string, username string, fullName string) (string, error) {
-=======
 // GenerateJWT_Token creates and signs a new JWT token containing user-specific claims.
 // The token includes the user's ID, email, username, and full name, and is valid for 15 minutes.
 // Returns the signed JWT token string or an error if token generation fails.
-func GenerateJWT_Token(userID int64, email string, username string, fullName string) (string, error) {
->>>>>>> 946847a9
+func GenerateJWTToken(userID int64, email string, username string, fullName string) (string, error) {
+
 	claims := &Claims{
 		UserID:   userID,
 		Email:    email,
@@ -51,13 +47,8 @@
 	return token.SignedString(JwtKey)
 }
 
-<<<<<<< HEAD
-// Validate JWT Token parses and validates the token
+// ValidateJWT_Token parses and verifies a JWT token string, returning the associated claims if the token is valid.
 func ValidateJWTToken(tokenString string) (*Claims, error) {
-=======
-// ValidateJWT_Token parses and verifies a JWT token string, returning the associated claims if the token is valid.
-func ValidateJWT_Token(tokenString string) (*Claims, error) {
->>>>>>> 946847a9
 	token, err := jwt.ParseWithClaims(tokenString, &Claims{}, func(t *jwt.Token) (any, error) {
 		if _, ok := t.Method.(*jwt.SigningMethodHMAC); !ok {
 			return nil, fmt.Errorf("unexpected signing method: %v", t.Header["alg"])
